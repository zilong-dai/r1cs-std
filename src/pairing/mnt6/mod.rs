--- conflicted
+++ resolved
@@ -13,28 +13,17 @@
 use core::marker::PhantomData;
 
 /// Specifies the constraints for computing a pairing in a MNT6 bilinear group.
-<<<<<<< HEAD
-pub struct MNT6Gadget<P: MNT6Parameters>(PhantomData<P>);
-
-type Fp3G<P> = Fp3Var<<P as MNT6Parameters>::Fp3Config>;
-type Fp6G<P> = Fp6Var<<P as MNT6Parameters>::Fp6Config>;
-/// A variable corresponding to `ark_ec::mnt6::GT`.
-pub type GTVar<P> = Fp6G<P>;
-
-impl<P: MNT6Parameters> MNT6Gadget<P>
-where
-    P::Fp: FieldWithVar<Var = FpVar<P::Fp>>,
-{
-=======
-pub struct PairingVar<P: MNT6Config>(PhantomData<P>);
+pub struct MNT6Gadget<P: MNT6Config>(PhantomData<P>);
 
 type Fp3G<P> = Fp3Var<<P as MNT6Config>::Fp3Config>;
 type Fp6G<P> = Fp6Var<<P as MNT6Config>::Fp6Config>;
 /// A variable corresponding to `ark_ec::mnt6::GT`.
 pub type GTVar<P> = Fp6G<P>;
 
-impl<P: MNT6Config> PairingVar<P> {
->>>>>>> bdffd136
+impl<P: MNT6Config> MNT6Gadget<P>
+where
+    P::Fp: FieldWithVar<Var = FpVar<P::Fp>>,
+{
     #[tracing::instrument(target = "r1cs", skip(r))]
     pub(crate) fn doubling_step_for_flipped_miller_loop(
         r: &G2ProjectiveExtendedVar<P>,
@@ -205,14 +194,10 @@
     }
 }
 
-<<<<<<< HEAD
-impl<P: MNT6Parameters> PG for MNT6<P>
+impl<P: MNT6Config> PG for MNT6<P>
 where
     P::Fp: FieldWithVar<Var = FpVar<P::Fp>>,
 {
-=======
-impl<P: MNT6Config> PG<MNT6<P>, P::Fp> for PairingVar<P> {
->>>>>>> bdffd136
     type G1Var = G1Var<P>;
     type G2Var = G2Var<P>;
     type G1PreparedVar = G1PreparedVar<P>;
