macro_rules! make_uint {
    ($name:ident, $size:expr, $native:ident, $mod_name:ident, $r1cs_doc_name:expr, $native_doc_name:expr, $num_bits_doc:expr) => {
        #[doc = "This module contains the "]
        #[doc = $r1cs_doc_name]
        #[doc = "type, which is the R1CS equivalent of the "]
        #[doc = $native_doc_name]
        #[doc = " type."]
        pub mod $mod_name {
<<<<<<< HEAD
            use ark_ff::{Field, FpConfig, One, PrimeField, Zero};
            use core::borrow::Borrow;
            use core::convert::TryFrom;
=======
            use ark_ff::{Field, One, PrimeField, Zero};
            use core::{borrow::Borrow, convert::TryFrom};
>>>>>>> bdffd136
            use num_bigint::BigUint;
            use num_traits::cast::ToPrimitive;

            use ark_relations::r1cs::{
                ConstraintSystemRef, LinearCombination, Namespace, SynthesisError, Variable,
            };

            use crate::{
                boolean::{AllocatedBool, Boolean},
                prelude::*,
                Assignment, Vec,
            };

            #[doc = "This struct represent an unsigned"]
            #[doc = $num_bits_doc]
            #[doc = " bit integer as a sequence of "]
            #[doc = $num_bits_doc]
            #[doc = " `Boolean`s. \n"]
            #[doc = "This is the R1CS equivalent of the native "]
            #[doc = $native_doc_name]
            #[doc = " unsigned integer type."]
            #[derive(Clone, Debug)]
            pub struct $name<F: Field> {
                // Least significant bit first
                bits: [Boolean<F>; $size],
                value: Option<$native>,
            }

            impl<F: Field> R1CSVar<F> for $name<F> {
                type Value = $native;

                fn cs(&self) -> ConstraintSystemRef<F> {
                    self.bits.as_ref().cs()
                }

                fn value(&self) -> Result<Self::Value, SynthesisError> {
                    let mut value = None;
                    for (i, bit) in self.bits.iter().enumerate() {
                        let b = $native::from(bit.value()?);
                        value = match value {
                            Some(value) => Some(value + (b << i)),
                            None => Some(b << i),
                        };
                    }
                    debug_assert_eq!(self.value, value);
                    value.get()
                }
            }

            impl<F: Field> $name<F> {
                #[doc = "Construct a constant "]
                #[doc = $r1cs_doc_name]
                #[doc = " from the native "]
                #[doc = $native_doc_name]
                #[doc = " type."]
                pub fn constant(value: $native) -> Self {
                    let mut bits = [Boolean::FALSE; $size];

                    let mut tmp = value;
                    for i in 0..$size {
                        bits[i] = Boolean::constant((tmp & 1) == 1);
                        tmp >>= 1;
                    }

                    $name {
                        bits,
                        value: Some(value),
                    }
                }

                /// Turns `self` into the underlying little-endian bits.
                pub fn to_bits_le(&self) -> Vec<Boolean<F>> {
                    self.bits.to_vec()
                }

                /// Construct `Self` from a slice of `Boolean`s.
                ///
                /// # Panics
                #[doc = "This method panics if `bits.len() != "]
                #[doc = $num_bits_doc]
                #[doc = "`."]
                pub fn from_bits_le(bits: &[Boolean<F>]) -> Self {
                    assert_eq!(bits.len(), $size);

                    let bits = <&[Boolean<F>; $size]>::try_from(bits).unwrap().clone();

                    let mut value = Some(0);
                    for b in bits.iter().rev() {
                        value.as_mut().map(|v| *v <<= 1);

                        match *b {
                            Boolean::Constant(b) => {
                                value.as_mut().map(|v| *v |= $native::from(b));
                            },
                            Boolean::Is(ref b) => match b.value() {
                                Ok(b) => {
                                    value.as_mut().map(|v| *v |= $native::from(b));
                                },
                                Err(_) => value = None,
                            },
                            Boolean::Not(ref b) => match b.value() {
                                Ok(b) => {
                                    value.as_mut().map(|v| *v |= $native::from(!b));
                                },
                                Err(_) => value = None,
                            },
                        }
                    }

                    Self { value, bits }
                }

                /// Rotates `self` to the right by `by` steps, wrapping around.
                #[tracing::instrument(target = "r1cs", skip(self))]
                pub fn rotr(&self, by: usize) -> Self {
                    let mut result = self.clone();
                    let by = by % $size;

                    let new_bits = self.bits.iter().skip(by).chain(&self.bits).take($size);

                    for (res, new) in result.bits.iter_mut().zip(new_bits) {
                        *res = new.clone();
                    }

                    result.value = self
                        .value
                        .map(|v| v.rotate_right(u32::try_from(by).unwrap()));
                    result
                }

                /// Outputs `self ^ other`.
                ///
                /// If at least one of `self` and `other` are constants, then this
                /// method *does not* create any constraints or variables.
                #[tracing::instrument(target = "r1cs", skip(self, other))]
                pub fn xor(&self, other: &Self) -> Result<Self, SynthesisError> {
                    let mut result = self.clone();
                    result.value = match (self.value, other.value) {
                        (Some(a), Some(b)) => Some(a ^ b),
                        _ => None,
                    };

                    let new_bits = self.bits.iter().zip(&other.bits).map(|(a, b)| a.xor(b));

                    for (res, new) in result.bits.iter_mut().zip(new_bits) {
                        *res = new?;
                    }

                    Ok(result)
                }

                /// Perform modular addition of `operands`.
                ///
                /// The user must ensure that overflow does not occur.
                #[tracing::instrument(target = "r1cs", skip(operands))]
                pub fn addmany(operands: &[Self]) -> Result<Self, SynthesisError>
                where
                    F: PrimeField,
                {
                    // Make some arbitrary bounds for ourselves to avoid overflows
                    // in the scalar field
                    assert!(F::MODULUS_BIT_SIZE >= 2 * $size);

                    // Support up to 128
                    assert!($size <= 128);

                    assert!(operands.len() >= 1);
                    assert!($size * operands.len() <= F::MODULUS_BIT_SIZE as usize);

                    if operands.len() == 1 {
                        return Ok(operands[0].clone());
                    }

                    // Compute the maximum value of the sum so we allocate enough bits for
                    // the result
                    let mut max_value =
                        BigUint::from($native::max_value()) * BigUint::from(operands.len());

                    // Keep track of the resulting value
                    let mut result_value = Some(BigUint::zero());

                    // This is a linear combination that we will enforce to be "zero"
                    let mut lc = LinearCombination::zero();

                    let mut all_constants = true;

                    // Iterate over the operands
                    for op in operands {
                        // Accumulate the value
                        match op.value {
                            Some(val) => {
                                result_value.as_mut().map(|v| *v += BigUint::from(val));
                            },

                            None => {
                                // If any of our operands have unknown value, we won't
                                // know the value of the result
                                result_value = None;
                            },
                        }

                        // Iterate over each bit_gadget of the operand and add the operand to
                        // the linear combination
                        let mut coeff = F::one();
                        for bit in &op.bits {
                            match *bit {
                                Boolean::Is(ref bit) => {
                                    all_constants = false;

                                    // Add coeff * bit_gadget
                                    lc += (coeff, bit.variable());
                                },
                                Boolean::Not(ref bit) => {
                                    all_constants = false;

                                    // Add coeff * (1 - bit_gadget) = coeff * ONE - coeff *
                                    // bit_gadget
                                    lc = lc + (coeff, Variable::One) - (coeff, bit.variable());
                                },
                                Boolean::Constant(bit) => {
                                    if bit {
                                        lc += (coeff, Variable::One);
                                    }
                                },
                            }

                            coeff.double_in_place();
                        }
                    }

                    // The value of the actual result is modulo 2^$size
                    let modular_value = result_value.clone().map(|v| {
                        let modulus = BigUint::from(1u64) << ($size as u32);
                        (v % modulus).to_u128().unwrap() as $native
                    });

                    if all_constants && modular_value.is_some() {
                        // We can just return a constant, rather than
                        // unpacking the result into allocated bits.

                        return Ok($name::constant(modular_value.unwrap()));
                    }
                    let cs = operands.cs();

                    // Storage area for the resulting bits
                    let mut result_bits = vec![];

                    // Allocate each bit_gadget of the result
                    let mut coeff = F::one();
                    let mut i = 0;
                    while max_value != BigUint::zero() {
                        // Allocate the bit_gadget
                        let b = AllocatedBool::new_witness(cs.clone(), || {
                            result_value
                                .clone()
                                .map(|v| (v >> i) & BigUint::one() == BigUint::one())
                                .get()
                        })?;

                        // Subtract this bit_gadget from the linear combination to ensure the sums
                        // balance out
                        lc = lc - (coeff, b.variable());

                        result_bits.push(b.into());

                        max_value >>= 1;
                        i += 1;
                        coeff.double_in_place();
                    }

                    // Enforce that the linear combination equals zero
                    cs.enforce_constraint(lc!(), lc!(), lc)?;

                    // Discard carry bits that we don't care about
                    result_bits.truncate($size);
                    let bits = TryFrom::try_from(result_bits).unwrap();

                    Ok($name {
                        bits,
                        value: modular_value,
                    })
                }
            }

            impl<ConstraintF: Field> ToBytesGadget<ConstraintF> for $name<ConstraintF> {
                #[tracing::instrument(target = "r1cs", skip(self))]
                fn to_bytes(&self) -> Result<Vec<UInt8<ConstraintF>>, SynthesisError> {
                    Ok(self
                        .to_bits_le()
                        .chunks(8)
                        .map(UInt8::from_bits_le)
                        .collect())
                }
            }

            impl<ConstraintF: Field> EqGadget<ConstraintF> for $name<ConstraintF> {
                #[tracing::instrument(target = "r1cs", skip(self))]
                fn is_eq(&self, other: &Self) -> Result<Boolean<ConstraintF>, SynthesisError> {
                    self.bits.as_ref().is_eq(&other.bits)
                }

                #[tracing::instrument(target = "r1cs", skip(self))]
                fn conditional_enforce_equal(
                    &self,
                    other: &Self,
                    condition: &Boolean<ConstraintF>,
                ) -> Result<(), SynthesisError> {
                    self.bits.conditional_enforce_equal(&other.bits, condition)
                }

                #[tracing::instrument(target = "r1cs", skip(self))]
                fn conditional_enforce_not_equal(
                    &self,
                    other: &Self,
                    condition: &Boolean<ConstraintF>,
                ) -> Result<(), SynthesisError> {
                    self.bits
                        .conditional_enforce_not_equal(&other.bits, condition)
                }
            }

            impl<ConstraintF: Field> CondSelectGadget<ConstraintF> for $name<ConstraintF> {
                #[tracing::instrument(target = "r1cs", skip(cond, true_value, false_value))]
                fn conditionally_select(
                    cond: &Boolean<ConstraintF>,
                    true_value: &Self,
                    false_value: &Self,
                ) -> Result<Self, SynthesisError> {
                    let selected_bits = true_value
                        .bits
                        .iter()
                        .zip(&false_value.bits)
                        .map(|(t, f)| cond.select(t, f));
                    let mut bits = [Boolean::FALSE; $size];
                    for (result, new) in bits.iter_mut().zip(selected_bits) {
                        *result = new?;
                    }

                    let value = cond.value().ok().and_then(|cond| {
                        if cond {
                            true_value.value().ok()
                        } else {
                            false_value.value().ok()
                        }
                    });
                    Ok(Self { bits, value })
                }
            }

            impl<ConstraintF: Field> AllocVar<$native, ConstraintF> for $name<ConstraintF> {
                fn new_variable<T: Borrow<$native>>(
                    cs: impl Into<Namespace<ConstraintF>>,
                    f: impl FnOnce() -> Result<T, SynthesisError>,
                    mode: AllocationMode,
                ) -> Result<Self, SynthesisError> {
                    let ns = cs.into();
                    let cs = ns.cs();
                    let value = f().map(|f| *f.borrow()).ok();

                    let mut values = [None; $size];
                    if let Some(val) = value {
                        values
                            .iter_mut()
                            .enumerate()
                            .for_each(|(i, v)| *v = Some((val >> i) & 1 == 1));
                    }

                    let mut bits = [Boolean::FALSE; $size];
                    for (b, v) in bits.iter_mut().zip(&values) {
                        *b = Boolean::new_variable(cs.clone(), || v.get(), mode)?;
                    }
                    Ok(Self { bits, value })
                }
            }

            #[cfg(test)]
            mod test {
                use super::$name;
                use crate::{bits::boolean::Boolean, prelude::*, Vec};
                use ark_relations::r1cs::{ConstraintSystem, SynthesisError};
                use ark_std::rand::Rng;
                use ark_test_curves::mnt4_753::Fr;

                #[test]
                fn test_from_bits() -> Result<(), SynthesisError> {
                    let mut rng = ark_std::test_rng();

                    for _ in 0..1000 {
                        let v = (0..$size)
                            .map(|_| Boolean::constant(rng.gen()))
                            .collect::<Vec<Boolean<Fr>>>();

                        let b = $name::from_bits_le(&v);

                        for (i, bit) in b.bits.iter().enumerate() {
                            match bit {
                                &Boolean::Constant(bit) => {
                                    assert_eq!(bit, ((b.value()? >> i) & 1 == 1));
                                },
                                _ => unreachable!(),
                            }
                        }

                        let expected_to_be_same = b.to_bits_le();

                        for x in v.iter().zip(expected_to_be_same.iter()) {
                            match x {
                                (&Boolean::Constant(true), &Boolean::Constant(true)) => {},
                                (&Boolean::Constant(false), &Boolean::Constant(false)) => {},
                                _ => unreachable!(),
                            }
                        }
                    }
                    Ok(())
                }

                #[test]
                fn test_xor() -> Result<(), SynthesisError> {
                    use Boolean::*;
                    let mut rng = ark_std::test_rng();

                    for _ in 0..1000 {
                        let cs = ConstraintSystem::<Fr>::new_ref();

                        let a: $native = rng.gen();
                        let b: $native = rng.gen();
                        let c: $native = rng.gen();

                        let mut expected = a ^ b ^ c;

                        let a_bit = $name::new_witness(cs.clone(), || Ok(a))?;
                        let b_bit = $name::constant(b);
                        let c_bit = $name::new_witness(cs.clone(), || Ok(c))?;

                        let r = a_bit.xor(&b_bit).unwrap();
                        let r = r.xor(&c_bit).unwrap();

                        assert!(cs.is_satisfied().unwrap());

                        assert!(r.value == Some(expected));

                        for b in r.bits.iter() {
                            match b {
                                Is(b) => assert_eq!(b.value()?, (expected & 1 == 1)),
                                Not(b) => assert_eq!(!b.value()?, (expected & 1 == 1)),
                                Constant(b) => assert_eq!(*b, (expected & 1 == 1)),
                            }

                            expected >>= 1;
                        }
                    }
                    Ok(())
                }

                #[test]
                fn test_addmany_constants() -> Result<(), SynthesisError> {
                    let mut rng = ark_std::test_rng();

                    for _ in 0..1000 {
                        let cs = ConstraintSystem::<Fr>::new_ref();

                        let a: $native = rng.gen();
                        let b: $native = rng.gen();
                        let c: $native = rng.gen();

                        let a_bit = $name::new_constant(cs.clone(), a)?;
                        let b_bit = $name::new_constant(cs.clone(), b)?;
                        let c_bit = $name::new_constant(cs.clone(), c)?;

                        let mut expected = a.wrapping_add(b).wrapping_add(c);

                        let r = $name::addmany(&[a_bit, b_bit, c_bit]).unwrap();

                        assert!(r.value == Some(expected));

                        for b in r.bits.iter() {
                            match b {
                                Boolean::Is(_) => unreachable!(),
                                Boolean::Not(_) => unreachable!(),
                                Boolean::Constant(b) => assert_eq!(*b, (expected & 1 == 1)),
                            }

                            expected >>= 1;
                        }
                    }
                    Ok(())
                }

                #[test]
                fn test_addmany() -> Result<(), SynthesisError> {
                    let mut rng = ark_std::test_rng();

                    for _ in 0..1000 {
                        let cs = ConstraintSystem::<Fr>::new_ref();

                        let a: $native = rng.gen();
                        let b: $native = rng.gen();
                        let c: $native = rng.gen();
                        let d: $native = rng.gen();

                        let mut expected = (a ^ b).wrapping_add(c).wrapping_add(d);

                        let a_bit = $name::new_witness(ark_relations::ns!(cs, "a_bit"), || Ok(a))?;
                        let b_bit = $name::constant(b);
                        let c_bit = $name::constant(c);
                        let d_bit = $name::new_witness(ark_relations::ns!(cs, "d_bit"), || Ok(d))?;

                        let r = a_bit.xor(&b_bit).unwrap();
                        let r = $name::addmany(&[r, c_bit, d_bit]).unwrap();

                        assert!(cs.is_satisfied().unwrap());
                        assert!(r.value == Some(expected));

                        for b in r.bits.iter() {
                            match b {
                                Boolean::Is(b) => assert_eq!(b.value()?, (expected & 1 == 1)),
                                Boolean::Not(b) => assert_eq!(!b.value()?, (expected & 1 == 1)),
                                Boolean::Constant(_) => unreachable!(),
                            }

                            expected >>= 1;
                        }
                    }
                    Ok(())
                }

                #[test]
                fn test_rotr() -> Result<(), SynthesisError> {
                    let mut rng = ark_std::test_rng();

                    let mut num = rng.gen();

                    let a: $name<Fr> = $name::constant(num);

                    for i in 0..$size {
                        let b = a.rotr(i);

                        assert!(b.value.unwrap() == num);

                        let mut tmp = num;
                        for b in &b.bits {
                            match b {
                                Boolean::Constant(b) => assert_eq!(*b, tmp & 1 == 1),
                                _ => unreachable!(),
                            }

                            tmp >>= 1;
                        }

                        num = num.rotate_right(1);
                    }
                    Ok(())
                }
            }
        }
    };
}<|MERGE_RESOLUTION|>--- conflicted
+++ resolved
@@ -6,14 +6,8 @@
         #[doc = $native_doc_name]
         #[doc = " type."]
         pub mod $mod_name {
-<<<<<<< HEAD
-            use ark_ff::{Field, FpConfig, One, PrimeField, Zero};
-            use core::borrow::Borrow;
-            use core::convert::TryFrom;
-=======
             use ark_ff::{Field, One, PrimeField, Zero};
             use core::{borrow::Borrow, convert::TryFrom};
->>>>>>> bdffd136
             use num_bigint::BigUint;
             use num_traits::cast::ToPrimitive;
 
