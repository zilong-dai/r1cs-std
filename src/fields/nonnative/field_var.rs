--- conflicted
+++ resolved
@@ -1,20 +1,3 @@
-<<<<<<< HEAD
-use super::params::OptimizationType;
-use super::{AllocatedNonNativeFieldVar, NonNativeFieldMulResultVar};
-use crate::boolean::Boolean;
-use crate::fields::fp::FpVar;
-use crate::fields::FieldVar;
-use crate::prelude::*;
-use crate::{R1CSVar, ToConstraintFieldGadget};
-use ark_ff::PrimeField;
-use ark_ff::{to_bytes, FpConfig};
-use ark_relations::r1cs::Result as R1CSResult;
-use ark_relations::r1cs::{ConstraintSystemRef, Namespace, SynthesisError};
-use ark_std::hash::{Hash, Hasher};
-use ark_std::{borrow::Borrow, iter::Sum, vec::Vec};
-
-/// A gadget for representing non-native (`TargetField`) field elements over the constraint field (`BaseField`).
-=======
 use super::{params::OptimizationType, AllocatedNonNativeFieldVar, NonNativeFieldMulResultVar};
 use crate::{
     boolean::Boolean,
@@ -28,11 +11,11 @@
     borrow::Borrow,
     hash::{Hash, Hasher},
     vec::Vec,
+    iter::Sum,
 };
 
 /// A gadget for representing non-native (`TargetField`) field elements over the
 /// constraint field (`BaseField`).
->>>>>>> bdffd136
 #[derive(Clone, Debug)]
 #[must_use]
 pub enum NonNativeFieldVar<TargetField: PrimeField, BaseField: PrimeField> {
@@ -332,13 +315,8 @@
     fn to_non_unique_bits_le(&self) -> R1CSResult<Vec<Boolean<BaseField>>> {
         use ark_ff::BitIteratorLE;
         match self {
-<<<<<<< HEAD
-            Self::Constant(c) => Ok(BitIteratorLE::new(&c.into_repr())
-                .take((TargetField::Config::MODULUS_BITS) as usize)
-=======
             Self::Constant(c) => Ok(BitIteratorLE::new(&c.into_bigint())
                 .take((TargetField::MODULUS_BIT_SIZE) as usize)
->>>>>>> bdffd136
                 .map(Boolean::constant)
                 .collect::<Vec<_>>()),
             Self::Var(v) => v.to_non_unique_bits_le(),
