--- conflicted
+++ resolved
@@ -15,34 +15,22 @@
 use core::borrow::Borrow;
 
 /// Represents a projective point in G1.
-<<<<<<< HEAD
-pub type G1Var<P> = ProjectiveVar<<P as MNT6Parameters>::G1Parameters>;
+pub type G1Var<P> = ProjectiveVar<<P as MNT6Config>::G1Config>;
 
 /// Represents a projective point in G2.
-pub type G2Var<P> = ProjectiveVar<<P as MNT6Parameters>::G2Parameters>;
-=======
-pub type G1Var<P> = ProjectiveVar<<P as MNT6Config>::G1Config, FpVar<<P as MNT6Config>::Fp>>;
-
-/// Represents a projective point in G2.
-pub type G2Var<P> = ProjectiveVar<<P as MNT6Config>::G2Config, Fp3G<P>>;
->>>>>>> bdffd136
+pub type G2Var<P> = ProjectiveVar<<P as MNT6Config>::G2Config>;
 
 /// Represents the cached precomputation that can be performed on a G1 element
 /// which enables speeding up pairing computation.
 #[derive(Derivative)]
-<<<<<<< HEAD
 #[derivative(
-    Clone(bound = "P: MNT6Parameters, P::Fp: FieldWithVar<Var = FpVar<P::Fp>>"),
-    Debug(bound = "P: MNT6Parameters, P::Fp: FieldWithVar<Var = FpVar<P::Fp>>")
+    Clone(bound = "P: MNT6Config, P::Fp: FieldWithVar<Var = FpVar<P::Fp>>"),
+    Debug(bound = "P: MNT6Config, P::Fp: FieldWithVar<Var = FpVar<P::Fp>>")
 )]
-pub struct G1PreparedVar<P: MNT6Parameters>
-where
-    P::Fp: FieldWithVar<Var = FpVar<P::Fp>>,
-{
-=======
-#[derivative(Clone(bound = "P: MNT6Config"), Debug(bound = "P: MNT6Config"))]
-pub struct G1PreparedVar<P: MNT6Config> {
->>>>>>> bdffd136
+pub struct G1PreparedVar<P: MNT6Config>
+where
+    P::Fp: FieldWithVar<Var = FpVar<P::Fp>>,
+{
     #[doc(hidden)]
     pub x: FpVar<P::Fp>,
     #[doc(hidden)]
@@ -53,14 +41,10 @@
     pub y_twist: Fp3Var<P::Fp3Config>,
 }
 
-<<<<<<< HEAD
-impl<P: MNT6Parameters> G1PreparedVar<P>
-where
-    P::Fp: FieldWithVar<Var = FpVar<P::Fp>>,
-{
-=======
-impl<P: MNT6Config> G1PreparedVar<P> {
->>>>>>> bdffd136
+impl<P: MNT6Config> G1PreparedVar<P>
+where
+    P::Fp: FieldWithVar<Var = FpVar<P::Fp>>,
+{
     /// Returns the value assigned to `self` in the underlying constraint
     /// system.
     pub fn value(&self) -> Result<G1Prepared<P>, SynthesisError> {
@@ -93,14 +77,10 @@
     }
 }
 
-<<<<<<< HEAD
-impl<P: MNT6Parameters> AllocVar<G1Prepared<P>, P::Fp> for G1PreparedVar<P>
-where
-    P::Fp: FieldWithVar<Var = FpVar<P::Fp>>,
-{
-=======
-impl<P: MNT6Config> AllocVar<G1Prepared<P>, P::Fp> for G1PreparedVar<P> {
->>>>>>> bdffd136
+impl<P: MNT6Config> AllocVar<G1Prepared<P>, P::Fp> for G1PreparedVar<P>
+where
+    P::Fp: FieldWithVar<Var = FpVar<P::Fp>>,
+{
     #[tracing::instrument(target = "r1cs", skip(cs, f))]
     fn new_variable<T: Borrow<G1Prepared<P>>>(
         cs: impl Into<Namespace<P::Fp>>,
@@ -141,14 +121,10 @@
     }
 }
 
-<<<<<<< HEAD
-impl<P: MNT6Parameters> ToBytesGadget<P::Fp> for G1PreparedVar<P>
-where
-    P::Fp: FieldWithVar<Var = FpVar<P::Fp>>,
-{
-=======
-impl<P: MNT6Config> ToBytesGadget<P::Fp> for G1PreparedVar<P> {
->>>>>>> bdffd136
+impl<P: MNT6Config> ToBytesGadget<P::Fp> for G1PreparedVar<P>
+where
+    P::Fp: FieldWithVar<Var = FpVar<P::Fp>>,
+{
     #[inline]
     #[tracing::instrument(target = "r1cs")]
     fn to_bytes(&self) -> Result<Vec<UInt8<P::Fp>>, SynthesisError> {
@@ -177,28 +153,19 @@
     }
 }
 
-<<<<<<< HEAD
-type Fp3G<P> = Fp3Var<<P as MNT6Parameters>::Fp3Config>;
-=======
 type Fp3G<P> = Fp3Var<<P as MNT6Config>::Fp3Config>;
->>>>>>> bdffd136
 
 /// Represents the cached precomputation that can be performed on a G2 element
 /// which enables speeding up pairing computation.
 #[derive(Derivative)]
-<<<<<<< HEAD
 #[derivative(
-    Clone(bound = "P: MNT6Parameters, P::Fp: FieldWithVar<Var = FpVar<P::Fp>>"),
-    Debug(bound = "P: MNT6Parameters, P::Fp: FieldWithVar<Var = FpVar<P::Fp>>")
+    Clone(bound = "P: MNT6Config, P::Fp: FieldWithVar<Var = FpVar<P::Fp>>"),
+    Debug(bound = "P: MNT6Config, P::Fp: FieldWithVar<Var = FpVar<P::Fp>>")
 )]
-pub struct G2PreparedVar<P: MNT6Parameters>
-where
-    P::Fp: FieldWithVar<Var = FpVar<P::Fp>>,
-{
-=======
-#[derivative(Clone(bound = "P: MNT6Config"), Debug(bound = "P: MNT6Config"))]
-pub struct G2PreparedVar<P: MNT6Config> {
->>>>>>> bdffd136
+pub struct G2PreparedVar<P: MNT6Config>
+where
+    P::Fp: FieldWithVar<Var = FpVar<P::Fp>>,
+{
     #[doc(hidden)]
     pub x: Fp3Var<P::Fp3Config>,
     #[doc(hidden)]
@@ -213,14 +180,10 @@
     pub addition_coefficients: Vec<AteAdditionCoefficientsVar<P>>,
 }
 
-<<<<<<< HEAD
-impl<P: MNT6Parameters> AllocVar<G2Prepared<P>, P::Fp> for G2PreparedVar<P>
-where
-    P::Fp: FieldWithVar<Var = FpVar<P::Fp>>,
-{
-=======
-impl<P: MNT6Config> AllocVar<G2Prepared<P>, P::Fp> for G2PreparedVar<P> {
->>>>>>> bdffd136
+impl<P: MNT6Config> AllocVar<G2Prepared<P>, P::Fp> for G2PreparedVar<P>
+where
+    P::Fp: FieldWithVar<Var = FpVar<P::Fp>>,
+{
     #[tracing::instrument(target = "r1cs", skip(cs, f))]
     fn new_variable<T: Borrow<G2Prepared<P>>>(
         cs: impl Into<Namespace<P::Fp>>,
@@ -266,14 +229,10 @@
     }
 }
 
-<<<<<<< HEAD
-impl<P: MNT6Parameters> ToBytesGadget<P::Fp> for G2PreparedVar<P>
-where
-    P::Fp: FieldWithVar<Var = FpVar<P::Fp>>,
-{
-=======
-impl<P: MNT6Config> ToBytesGadget<P::Fp> for G2PreparedVar<P> {
->>>>>>> bdffd136
+impl<P: MNT6Config> ToBytesGadget<P::Fp> for G2PreparedVar<P>
+where
+    P::Fp: FieldWithVar<Var = FpVar<P::Fp>>,
+{
     #[inline]
     #[tracing::instrument(target = "r1cs")]
     fn to_bytes(&self) -> Result<Vec<UInt8<P::Fp>>, SynthesisError> {
@@ -316,14 +275,10 @@
     }
 }
 
-<<<<<<< HEAD
-impl<P: MNT6Parameters> G2PreparedVar<P>
-where
-    P::Fp: FieldWithVar<Var = FpVar<P::Fp>>,
-{
-=======
-impl<P: MNT6Config> G2PreparedVar<P> {
->>>>>>> bdffd136
+impl<P: MNT6Config> G2PreparedVar<P>
+where
+    P::Fp: FieldWithVar<Var = FpVar<P::Fp>>,
+{
     /// Returns the value assigned to `self` in the underlying constraint
     /// system.
     pub fn value(&self) -> Result<G2Prepared<P>, SynthesisError> {
@@ -373,36 +328,8 @@
             t: Fp3G::<P>::one(),
         };
 
-<<<<<<< HEAD
-        for (idx, value) in P::ATE_LOOP_COUNT.iter().rev().enumerate() {
-            let mut tmp = *value;
-            let skip_extraneous_bits = 64 - value.leading_zeros();
-            let mut v = Vec::with_capacity(16);
-            for i in 0..64 {
-                if idx == 0 && (i == 0 || i >= skip_extraneous_bits) {
-                    continue;
-                }
-                v.push(tmp & 1 == 1);
-                tmp >>= 1;
-            }
-
-            for bit in v.iter().rev() {
-                let (r2, coeff) = MNT6Gadget::<P>::doubling_step_for_flipped_miller_loop(&r)?;
-                g2p.double_coefficients.push(coeff);
-                r = r2;
-
-                if *bit {
-                    let (r2, coeff) = MNT6Gadget::<P>::mixed_addition_step_for_flipped_miller_loop(
-                        &q.x, &q.y, &r,
-                    )?;
-                    g2p.addition_coefficients.push(coeff);
-                    r = r2;
-                }
-
-                tmp >>= 1;
-=======
         for bit in P::ATE_LOOP_COUNT.iter().skip(1) {
-            let (r2, coeff) = PairingVar::<P>::doubling_step_for_flipped_miller_loop(&r)?;
+            let (r2, coeff) = MNT6Gadget::<P>::doubling_step_for_flipped_miller_loop(&r)?;
             g2p.double_coefficients.push(coeff);
             r = r2;
 
@@ -411,20 +338,19 @@
             match bit {
                 1 => {
                     (r_temp, add_coeff) =
-                        PairingVar::<P>::mixed_addition_step_for_flipped_miller_loop(
+                        MNT6Gadget::<P>::mixed_addition_step_for_flipped_miller_loop(
                             &q.x, &q.y, &r,
                         )?;
                 },
                 -1 => {
                     (r_temp, add_coeff) =
-                        PairingVar::<P>::mixed_addition_step_for_flipped_miller_loop(
+                        MNT6Gadget::<P>::mixed_addition_step_for_flipped_miller_loop(
                             &q.x,
                             &q.y.negate()?,
                             &r,
                         )?;
                 },
                 _ => continue,
->>>>>>> bdffd136
             }
             g2p.addition_coefficients.push(add_coeff);
             r = r_temp;
@@ -452,33 +378,24 @@
 
 #[doc(hidden)]
 #[derive(Derivative)]
-<<<<<<< HEAD
 #[derivative(
-    Clone(bound = "P: MNT6Parameters, P::Fp: FieldWithVar<Var = FpVar<P::Fp>>"),
-    Debug(bound = "P: MNT6Parameters, P::Fp: FieldWithVar<Var = FpVar<P::Fp>>")
+    Clone(bound = "P: MNT6Config, P::Fp: FieldWithVar<Var = FpVar<P::Fp>>"),
+    Debug(bound = "P: MNT6Config, P::Fp: FieldWithVar<Var = FpVar<P::Fp>>")
 )]
-pub struct AteDoubleCoefficientsVar<P: MNT6Parameters>
-where
-    P::Fp: FieldWithVar<Var = FpVar<P::Fp>>,
-{
-=======
-#[derivative(Clone(bound = "P: MNT6Config"), Debug(bound = "P: MNT6Config"))]
-pub struct AteDoubleCoefficientsVar<P: MNT6Config> {
->>>>>>> bdffd136
+pub struct AteDoubleCoefficientsVar<P: MNT6Config>
+where
+    P::Fp: FieldWithVar<Var = FpVar<P::Fp>>,
+{
     pub c_h: Fp3Var<P::Fp3Config>,
     pub c_4c: Fp3Var<P::Fp3Config>,
     pub c_j: Fp3Var<P::Fp3Config>,
     pub c_l: Fp3Var<P::Fp3Config>,
 }
 
-<<<<<<< HEAD
-impl<P: MNT6Parameters> AllocVar<AteDoubleCoefficients<P>, P::Fp> for AteDoubleCoefficientsVar<P>
-where
-    P::Fp: FieldWithVar<Var = FpVar<P::Fp>>,
-{
-=======
-impl<P: MNT6Config> AllocVar<AteDoubleCoefficients<P>, P::Fp> for AteDoubleCoefficientsVar<P> {
->>>>>>> bdffd136
+impl<P: MNT6Config> AllocVar<AteDoubleCoefficients<P>, P::Fp> for AteDoubleCoefficientsVar<P>
+where
+    P::Fp: FieldWithVar<Var = FpVar<P::Fp>>,
+{
     #[tracing::instrument(target = "r1cs", skip(cs, f))]
     fn new_variable<T: Borrow<AteDoubleCoefficients<P>>>(
         cs: impl Into<Namespace<P::Fp>>,
@@ -505,14 +422,10 @@
     }
 }
 
-<<<<<<< HEAD
-impl<P: MNT6Parameters> ToBytesGadget<P::Fp> for AteDoubleCoefficientsVar<P>
-where
-    P::Fp: FieldWithVar<Var = FpVar<P::Fp>>,
-{
-=======
-impl<P: MNT6Config> ToBytesGadget<P::Fp> for AteDoubleCoefficientsVar<P> {
->>>>>>> bdffd136
+impl<P: MNT6Config> ToBytesGadget<P::Fp> for AteDoubleCoefficientsVar<P>
+where
+    P::Fp: FieldWithVar<Var = FpVar<P::Fp>>,
+{
     #[inline]
     #[tracing::instrument(target = "r1cs")]
     fn to_bytes(&self) -> Result<Vec<UInt8<P::Fp>>, SynthesisError> {
@@ -541,14 +454,10 @@
     }
 }
 
-<<<<<<< HEAD
-impl<P: MNT6Parameters> AteDoubleCoefficientsVar<P>
-where
-    P::Fp: FieldWithVar<Var = FpVar<P::Fp>>,
-{
-=======
-impl<P: MNT6Config> AteDoubleCoefficientsVar<P> {
->>>>>>> bdffd136
+impl<P: MNT6Config> AteDoubleCoefficientsVar<P>
+where
+    P::Fp: FieldWithVar<Var = FpVar<P::Fp>>,
+{
     /// Returns the value assigned to `self` in the underlying constraint
     /// system.
     pub fn value(&self) -> Result<AteDoubleCoefficients<P>, SynthesisError> {
@@ -567,29 +476,20 @@
 
 #[doc(hidden)]
 #[derive(Derivative)]
-<<<<<<< HEAD
-#[derivative(Clone(bound = "P: MNT6Parameters"), Debug(bound = "P: MNT6Parameters"))]
-pub struct AteAdditionCoefficientsVar<P: MNT6Parameters>
-where
-    P::Fp: FieldWithVar<Var = FpVar<P::Fp>>,
-{
-=======
 #[derivative(Clone(bound = "P: MNT6Config"), Debug(bound = "P: MNT6Config"))]
-pub struct AteAdditionCoefficientsVar<P: MNT6Config> {
->>>>>>> bdffd136
+pub struct AteAdditionCoefficientsVar<P: MNT6Config>
+where
+    P::Fp: FieldWithVar<Var = FpVar<P::Fp>>,
+{
     pub c_l1: Fp3Var<P::Fp3Config>,
     pub c_rz: Fp3Var<P::Fp3Config>,
 }
 
-<<<<<<< HEAD
-impl<P: MNT6Parameters> AllocVar<AteAdditionCoefficients<P>, P::Fp>
+impl<P: MNT6Config> AllocVar<AteAdditionCoefficients<P>, P::Fp>
     for AteAdditionCoefficientsVar<P>
 where
     P::Fp: FieldWithVar<Var = FpVar<P::Fp>>,
 {
-=======
-impl<P: MNT6Config> AllocVar<AteAdditionCoefficients<P>, P::Fp> for AteAdditionCoefficientsVar<P> {
->>>>>>> bdffd136
     #[tracing::instrument(target = "r1cs", skip(cs, f))]
     fn new_variable<T: Borrow<AteAdditionCoefficients<P>>>(
         cs: impl Into<Namespace<P::Fp>>,
@@ -610,14 +510,10 @@
     }
 }
 
-<<<<<<< HEAD
-impl<P: MNT6Parameters> ToBytesGadget<P::Fp> for AteAdditionCoefficientsVar<P>
-where
-    P::Fp: FieldWithVar<Var = FpVar<P::Fp>>,
-{
-=======
-impl<P: MNT6Config> ToBytesGadget<P::Fp> for AteAdditionCoefficientsVar<P> {
->>>>>>> bdffd136
+impl<P: MNT6Config> ToBytesGadget<P::Fp> for AteAdditionCoefficientsVar<P> 
+where
+    P::Fp: FieldWithVar<Var = FpVar<P::Fp>>,
+{
     #[inline]
     #[tracing::instrument(target = "r1cs")]
     fn to_bytes(&self) -> Result<Vec<UInt8<P::Fp>>, SynthesisError> {
@@ -638,14 +534,10 @@
     }
 }
 
-<<<<<<< HEAD
-impl<P: MNT6Parameters> AteAdditionCoefficientsVar<P>
-where
-    P::Fp: FieldWithVar<Var = FpVar<P::Fp>>,
-{
-=======
-impl<P: MNT6Config> AteAdditionCoefficientsVar<P> {
->>>>>>> bdffd136
+impl<P: MNT6Config> AteAdditionCoefficientsVar<P> 
+where
+    P::Fp: FieldWithVar<Var = FpVar<P::Fp>>,
+{
     /// Returns the value assigned to `self` in the underlying constraint
     /// system.
     pub fn value(&self) -> Result<AteAdditionCoefficients<P>, SynthesisError> {
@@ -656,14 +548,10 @@
 }
 
 #[doc(hidden)]
-<<<<<<< HEAD
-pub struct G2ProjectiveExtendedVar<P: MNT6Parameters>
-where
-    P::Fp: FieldWithVar<Var = FpVar<P::Fp>>,
-{
-=======
-pub struct G2ProjectiveExtendedVar<P: MNT6Config> {
->>>>>>> bdffd136
+pub struct G2ProjectiveExtendedVar<P: MNT6Config>
+where
+    P::Fp: FieldWithVar<Var = FpVar<P::Fp>>,
+{
     pub x: Fp3Var<P::Fp3Config>,
     pub y: Fp3Var<P::Fp3Config>,
     pub z: Fp3Var<P::Fp3Config>,
